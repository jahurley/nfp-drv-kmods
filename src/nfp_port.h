/*
 * Copyright (C) 2017 Netronome Systems, Inc.
 *
 * This software is dual licensed under the GNU General License Version 2,
 * June 1991 as shown in the file COPYING in the top-level directory of this
 * source tree or the BSD 2-Clause License provided below.  You have the
 * option to license this software under the complete terms of either license.
 *
 * The BSD 2-Clause License:
 *
 *     Redistribution and use in source and binary forms, with or
 *     without modification, are permitted provided that the following
 *     conditions are met:
 *
 *      1. Redistributions of source code must retain the above
 *         copyright notice, this list of conditions and the following
 *         disclaimer.
 *
 *      2. Redistributions in binary form must reproduce the above
 *         copyright notice, this list of conditions and the following
 *         disclaimer in the documentation and/or other materials
 *         provided with the distribution.
 *
 * THE SOFTWARE IS PROVIDED "AS IS", WITHOUT WARRANTY OF ANY KIND,
 * EXPRESS OR IMPLIED, INCLUDING BUT NOT LIMITED TO THE WARRANTIES OF
 * MERCHANTABILITY, FITNESS FOR A PARTICULAR PURPOSE AND
 * NONINFRINGEMENT. IN NO EVENT SHALL THE AUTHORS OR COPYRIGHT HOLDERS
 * BE LIABLE FOR ANY CLAIM, DAMAGES OR OTHER LIABILITY, WHETHER IN AN
 * ACTION OF CONTRACT, TORT OR OTHERWISE, ARISING FROM, OUT OF OR IN
 * CONNECTION WITH THE SOFTWARE OR THE USE OR OTHER DEALINGS IN THE
 * SOFTWARE.
 */

#ifndef _NFP_PORT_H_
#define _NFP_PORT_H_

#include "nfp_net_compat.h"

#if COMPAT__HAS_DEVLINK
#include <net/devlink.h>
#endif

struct net_device;
struct nfp_app;
struct nfp_pf;
struct nfp_port;

/**
 * enum nfp_port_type - type of port NFP can switch traffic to
 * @NFP_PORT_INVALID:	port is invalid, %NFP_PORT_PHYS_PORT,
 *			%NFP_PORT_PHYS_PORT_EXP transitions to this
 *			state when port disappears because of FW fault or config
 *			change
 * @NFP_PORT_PHYS_PORT:	external NIC port
 * @NFP_PORT_PF_PORT:	logical port of PCI PF
 * @NFP_PORT_VF_PORT:	logical port of PCI VF
 * @NFP_PORT_PHYS_PORT_EXP:	expander physical port. Behaves mostly the same
 *				as a %NFP_PORT_PHYS_PORT
 */
enum nfp_port_type {
	NFP_PORT_INVALID,
	NFP_PORT_PHYS_PORT,
	NFP_PORT_PF_PORT,
	NFP_PORT_VF_PORT,
	NFP_PORT_PHYS_PORT_EXP,
};

/**
 * enum nfp_port_flags - port flags (can be type-specific)
 * @NFP_PORT_CHANGED:	port state has changed since last eth table refresh;
 *			for NFP_PORT_PHYS_PORT, never set otherwise; must hold
 *			rtnl_lock to clear
 */
enum nfp_port_flags {
	NFP_PORT_CHANGED = 0,
};

/**
 * struct nfp_port - structure representing NFP port
 * @netdev:	backpointer to associated netdev
 * @type:	what port type does the entity represent
 * @flags:	port flags
 * @tc_offload_cnt:	number of active TC offloads, how offloads are counted
 *			is not defined, use as a boolean
 * @app:	backpointer to the app structure
 * @dl_port:	devlink port structure
<<<<<<< HEAD
 * @eth_id:	for %NFP_PORT_PHYS_PORT, %NFP_PORT_PHYS_PORT_EXP port ID in NFP
 *		enumeration scheme
 * @eth_port:	for %NFP_PORT_PHYS_PORT, %NFP_PORT_PHYS_PORT_EXP translated ETH
 *		Table port entry
 * @eth_stats:	for %NFP_PORT_PHYS_PORT, %NFP_PORT_PHYS_PORT_EXP MAC stats if
 *		available
=======
 * @eth_id:	for %NFP_PORT_PHYS_PORT port ID in NFP enumeration scheme
 * @eth_forced:	for %NFP_PORT_PHYS_PORT port is forced UP or DOWN, don't change
 * @eth_port:	for %NFP_PORT_PHYS_PORT translated ETH Table port entry
 * @eth_stats:	for %NFP_PORT_PHYS_PORT MAC stats if available
>>>>>>> b418a91e
 * @pf_id:	for %NFP_PORT_PF_PORT, %NFP_PORT_VF_PORT ID of the PCI PF (0-3)
 * @vf_id:	for %NFP_PORT_VF_PORT ID of the PCI VF within @pf_id
 * @pf_split:	for %NFP_PORT_PF_PORT %true if PCI PF has more than one vNIC
 * @pf_split_id:for %NFP_PORT_PF_PORT ID of PCI PF vNIC (valid if @pf_split)
 * @vnic:	for %NFP_PORT_PF_PORT, %NFP_PORT_VF_PORT vNIC ctrl memory
 * @port_list:	entry on pf's list of ports
 */
struct nfp_port {
	struct net_device *netdev;
	enum nfp_port_type type;

	unsigned long flags;
	unsigned long tc_offload_cnt;

	struct nfp_app *app;

	struct devlink_port dl_port;

	union {
		/* NFP_PORT_PHYS_PORT, NFP_PORT_PHYS_PORT_EXP */
		struct {
			unsigned int eth_id;
			bool eth_forced;
			struct nfp_eth_table_port *eth_port;
			u8 __iomem *eth_stats;
		};
		/* NFP_PORT_PF_PORT, NFP_PORT_VF_PORT */
		struct {
			unsigned int pf_id;
			unsigned int vf_id;
			bool pf_split;
			unsigned int pf_split_id;
			u8 __iomem *vnic;
		};
	};

	struct list_head port_list;
};

extern const struct ethtool_ops nfp_port_ethtool_ops;
extern const struct switchdev_ops nfp_port_switchdev_ops;

__printf(2, 3) u8 *nfp_pr_et(u8 *data, const char *fmt, ...);

#if VER_VANILLA_GE(4, 14) || VER_RHEL_GE(7, 5)
int nfp_port_setup_tc(struct net_device *netdev, enum tc_setup_type type,
		      void *type_data);
#else
int nfp_port_setup_tc(struct net_device *netdev, u32 handle, u32 chain_index,
		      __be16 proto, struct tc_to_netdev *tc);
#endif

static inline bool nfp_port_is_vnic(const struct nfp_port *port)
{
	return port->type == NFP_PORT_PF_PORT || port->type == NFP_PORT_VF_PORT;
}

int
nfp_port_set_features(struct net_device *netdev, netdev_features_t features);

struct nfp_port *nfp_port_from_netdev(struct net_device *netdev);
struct nfp_port *
nfp_port_from_id(struct nfp_pf *pf, enum nfp_port_type type, unsigned int id);
struct nfp_eth_table_port *__nfp_port_get_eth_port(struct nfp_port *port);
struct nfp_eth_table_port *nfp_port_get_eth_port(struct nfp_port *port);

int
nfp_port_get_phys_port_name(struct net_device *netdev, char *name, size_t len);
int nfp_port_configure(struct net_device *netdev, bool configed);

struct nfp_port *
nfp_port_alloc(struct nfp_app *app, enum nfp_port_type type,
	       struct net_device *netdev);
void nfp_port_free(struct nfp_port *port);

int nfp_port_init_phy_port(struct nfp_pf *pf, struct nfp_app *app,
			   struct nfp_port *port, unsigned int id);

#ifdef CONFIG_NFP_NET_PF
int nfp_net_refresh_eth_port(struct nfp_port *port);
void nfp_net_refresh_port_table(struct nfp_port *port);
int nfp_net_refresh_port_table_sync(struct nfp_pf *pf);
#else
static inline int nfp_net_refresh_eth_port(struct nfp_port *port)
{
	return -ENODEV;
}

static inline void nfp_net_refresh_port_table(struct nfp_port *port)
{
}
#endif

#if COMPAT__HAS_DEVLINK
int nfp_devlink_port_register(struct nfp_app *app, struct nfp_port *port);
void nfp_devlink_port_unregister(struct nfp_port *port);
#else
static inline int
nfp_devlink_port_register(struct nfp_app *app, struct nfp_port *port)
{
	return 0;
}

static inline void nfp_devlink_port_unregister(struct nfp_port *port)
{
}
#endif

/**
 * Mac stats (0x0000 - 0x0200)
 * all counters are 64bit.
 */
#define NFP_MAC_STATS_BASE                0x0000
#define NFP_MAC_STATS_SIZE                0x0200

#define NFP_MAC_STATS_RX_IN_OCTETS			(NFP_MAC_STATS_BASE + 0x000)
							/* unused 0x008 */
#define NFP_MAC_STATS_RX_FRAME_TOO_LONG_ERRORS		(NFP_MAC_STATS_BASE + 0x010)
#define NFP_MAC_STATS_RX_RANGE_LENGTH_ERRORS		(NFP_MAC_STATS_BASE + 0x018)
#define NFP_MAC_STATS_RX_VLAN_RECEIVED_OK		(NFP_MAC_STATS_BASE + 0x020)
#define NFP_MAC_STATS_RX_IN_ERRORS			(NFP_MAC_STATS_BASE + 0x028)
#define NFP_MAC_STATS_RX_IN_BROADCAST_PKTS		(NFP_MAC_STATS_BASE + 0x030)
#define NFP_MAC_STATS_RX_DROP_EVENTS			(NFP_MAC_STATS_BASE + 0x038)
#define NFP_MAC_STATS_RX_ALIGNMENT_ERRORS		(NFP_MAC_STATS_BASE + 0x040)
#define NFP_MAC_STATS_RX_PAUSE_MAC_CTRL_FRAMES		(NFP_MAC_STATS_BASE + 0x048)
#define NFP_MAC_STATS_RX_FRAMES_RECEIVED_OK		(NFP_MAC_STATS_BASE + 0x050)
#define NFP_MAC_STATS_RX_FRAME_CHECK_SEQUENCE_ERRORS	(NFP_MAC_STATS_BASE + 0x058)
#define NFP_MAC_STATS_RX_UNICAST_PKTS			(NFP_MAC_STATS_BASE + 0x060)
#define NFP_MAC_STATS_RX_MULTICAST_PKTS			(NFP_MAC_STATS_BASE + 0x068)
#define NFP_MAC_STATS_RX_PKTS				(NFP_MAC_STATS_BASE + 0x070)
#define NFP_MAC_STATS_RX_UNDERSIZE_PKTS			(NFP_MAC_STATS_BASE + 0x078)
#define NFP_MAC_STATS_RX_PKTS_64_OCTETS			(NFP_MAC_STATS_BASE + 0x080)
#define NFP_MAC_STATS_RX_PKTS_65_TO_127_OCTETS		(NFP_MAC_STATS_BASE + 0x088)
#define NFP_MAC_STATS_RX_PKTS_512_TO_1023_OCTETS	(NFP_MAC_STATS_BASE + 0x090)
#define NFP_MAC_STATS_RX_PKTS_1024_TO_1518_OCTETS	(NFP_MAC_STATS_BASE + 0x098)
#define NFP_MAC_STATS_RX_JABBERS			(NFP_MAC_STATS_BASE + 0x0a0)
#define NFP_MAC_STATS_RX_FRAGMENTS			(NFP_MAC_STATS_BASE + 0x0a8)
#define NFP_MAC_STATS_RX_PAUSE_FRAMES_CLASS2		(NFP_MAC_STATS_BASE + 0x0b0)
#define NFP_MAC_STATS_RX_PAUSE_FRAMES_CLASS3		(NFP_MAC_STATS_BASE + 0x0b8)
#define NFP_MAC_STATS_RX_PKTS_128_TO_255_OCTETS		(NFP_MAC_STATS_BASE + 0x0c0)
#define NFP_MAC_STATS_RX_PKTS_256_TO_511_OCTETS		(NFP_MAC_STATS_BASE + 0x0c8)
#define NFP_MAC_STATS_RX_PKTS_1519_TO_MAX_OCTETS	(NFP_MAC_STATS_BASE + 0x0d0)
#define NFP_MAC_STATS_RX_OVERSIZE_PKTS			(NFP_MAC_STATS_BASE + 0x0d8)
#define NFP_MAC_STATS_RX_PAUSE_FRAMES_CLASS0		(NFP_MAC_STATS_BASE + 0x0e0)
#define NFP_MAC_STATS_RX_PAUSE_FRAMES_CLASS1		(NFP_MAC_STATS_BASE + 0x0e8)
#define NFP_MAC_STATS_RX_PAUSE_FRAMES_CLASS4		(NFP_MAC_STATS_BASE + 0x0f0)
#define NFP_MAC_STATS_RX_PAUSE_FRAMES_CLASS5		(NFP_MAC_STATS_BASE + 0x0f8)
#define NFP_MAC_STATS_RX_PAUSE_FRAMES_CLASS6		(NFP_MAC_STATS_BASE + 0x100)
#define NFP_MAC_STATS_RX_PAUSE_FRAMES_CLASS7		(NFP_MAC_STATS_BASE + 0x108)
#define NFP_MAC_STATS_RX_MAC_CTRL_FRAMES_RECEIVED	(NFP_MAC_STATS_BASE + 0x110)
#define NFP_MAC_STATS_RX_MAC_HEAD_DROP			(NFP_MAC_STATS_BASE + 0x118)
							/* unused 0x120 */
							/* unused 0x128 */
							/* unused 0x130 */
#define NFP_MAC_STATS_TX_QUEUE_DROP			(NFP_MAC_STATS_BASE + 0x138)
#define NFP_MAC_STATS_TX_OUT_OCTETS			(NFP_MAC_STATS_BASE + 0x140)
							/* unused 0x148 */
#define NFP_MAC_STATS_TX_VLAN_TRANSMITTED_OK		(NFP_MAC_STATS_BASE + 0x150)
#define NFP_MAC_STATS_TX_OUT_ERRORS			(NFP_MAC_STATS_BASE + 0x158)
#define NFP_MAC_STATS_TX_BROADCAST_PKTS			(NFP_MAC_STATS_BASE + 0x160)
#define NFP_MAC_STATS_TX_PKTS_64_OCTETS			(NFP_MAC_STATS_BASE + 0x168)
#define NFP_MAC_STATS_TX_PKTS_256_TO_511_OCTETS		(NFP_MAC_STATS_BASE + 0x170)
#define NFP_MAC_STATS_TX_PKTS_512_TO_1023_OCTETS	(NFP_MAC_STATS_BASE + 0x178)
#define NFP_MAC_STATS_TX_PAUSE_MAC_CTRL_FRAMES		(NFP_MAC_STATS_BASE + 0x180)
#define NFP_MAC_STATS_TX_FRAMES_TRANSMITTED_OK		(NFP_MAC_STATS_BASE + 0x188)
#define NFP_MAC_STATS_TX_UNICAST_PKTS			(NFP_MAC_STATS_BASE + 0x190)
#define NFP_MAC_STATS_TX_MULTICAST_PKTS			(NFP_MAC_STATS_BASE + 0x198)
#define NFP_MAC_STATS_TX_PKTS_65_TO_127_OCTETS		(NFP_MAC_STATS_BASE + 0x1a0)
#define NFP_MAC_STATS_TX_PKTS_128_TO_255_OCTETS		(NFP_MAC_STATS_BASE + 0x1a8)
#define NFP_MAC_STATS_TX_PKTS_1024_TO_1518_OCTETS	(NFP_MAC_STATS_BASE + 0x1b0)
#define NFP_MAC_STATS_TX_PKTS_1519_TO_MAX_OCTETS	(NFP_MAC_STATS_BASE + 0x1b8)
#define NFP_MAC_STATS_TX_PAUSE_FRAMES_CLASS0		(NFP_MAC_STATS_BASE + 0x1c0)
#define NFP_MAC_STATS_TX_PAUSE_FRAMES_CLASS1		(NFP_MAC_STATS_BASE + 0x1c8)
#define NFP_MAC_STATS_TX_PAUSE_FRAMES_CLASS4		(NFP_MAC_STATS_BASE + 0x1d0)
#define NFP_MAC_STATS_TX_PAUSE_FRAMES_CLASS5		(NFP_MAC_STATS_BASE + 0x1d8)
#define NFP_MAC_STATS_TX_PAUSE_FRAMES_CLASS2		(NFP_MAC_STATS_BASE + 0x1e0)
#define NFP_MAC_STATS_TX_PAUSE_FRAMES_CLASS3		(NFP_MAC_STATS_BASE + 0x1e8)
#define NFP_MAC_STATS_TX_PAUSE_FRAMES_CLASS6		(NFP_MAC_STATS_BASE + 0x1f0)
#define NFP_MAC_STATS_TX_PAUSE_FRAMES_CLASS7		(NFP_MAC_STATS_BASE + 0x1f8)

#endif<|MERGE_RESOLUTION|>--- conflicted
+++ resolved
@@ -84,19 +84,14 @@
  *			is not defined, use as a boolean
  * @app:	backpointer to the app structure
  * @dl_port:	devlink port structure
-<<<<<<< HEAD
  * @eth_id:	for %NFP_PORT_PHYS_PORT, %NFP_PORT_PHYS_PORT_EXP port ID in NFP
  *		enumeration scheme
+ * @eth_forced:	for %NFP_PORT_PHYS_PORT, %NFP_PORT_PHYS_PORT_EXP port is forced
+ *		UP or DOWN, don't change
  * @eth_port:	for %NFP_PORT_PHYS_PORT, %NFP_PORT_PHYS_PORT_EXP translated ETH
  *		Table port entry
  * @eth_stats:	for %NFP_PORT_PHYS_PORT, %NFP_PORT_PHYS_PORT_EXP MAC stats if
  *		available
-=======
- * @eth_id:	for %NFP_PORT_PHYS_PORT port ID in NFP enumeration scheme
- * @eth_forced:	for %NFP_PORT_PHYS_PORT port is forced UP or DOWN, don't change
- * @eth_port:	for %NFP_PORT_PHYS_PORT translated ETH Table port entry
- * @eth_stats:	for %NFP_PORT_PHYS_PORT MAC stats if available
->>>>>>> b418a91e
  * @pf_id:	for %NFP_PORT_PF_PORT, %NFP_PORT_VF_PORT ID of the PCI PF (0-3)
  * @vf_id:	for %NFP_PORT_VF_PORT ID of the PCI VF within @pf_id
  * @pf_split:	for %NFP_PORT_PF_PORT %true if PCI PF has more than one vNIC

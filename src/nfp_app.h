/*
 * Copyright (C) 2017 Netronome Systems, Inc.
 *
 * This software is dual licensed under the GNU General License Version 2,
 * June 1991 as shown in the file COPYING in the top-level directory of this
 * source tree or the BSD 2-Clause License provided below.  You have the
 * option to license this software under the complete terms of either license.
 *
 * The BSD 2-Clause License:
 *
 *     Redistribution and use in source and binary forms, with or
 *     without modification, are permitted provided that the following
 *     conditions are met:
 *
 *      1. Redistributions of source code must retain the above
 *         copyright notice, this list of conditions and the following
 *         disclaimer.
 *
 *      2. Redistributions in binary form must reproduce the above
 *         copyright notice, this list of conditions and the following
 *         disclaimer in the documentation and/or other materials
 *         provided with the distribution.
 *
 * THE SOFTWARE IS PROVIDED "AS IS", WITHOUT WARRANTY OF ANY KIND,
 * EXPRESS OR IMPLIED, INCLUDING BUT NOT LIMITED TO THE WARRANTIES OF
 * MERCHANTABILITY, FITNESS FOR A PARTICULAR PURPOSE AND
 * NONINFRINGEMENT. IN NO EVENT SHALL THE AUTHORS OR COPYRIGHT HOLDERS
 * BE LIABLE FOR ANY CLAIM, DAMAGES OR OTHER LIABILITY, WHETHER IN AN
 * ACTION OF CONTRACT, TORT OR OTHERWISE, ARISING FROM, OUT OF OR IN
 * CONNECTION WITH THE SOFTWARE OR THE USE OR OTHER DEALINGS IN THE
 * SOFTWARE.
 */

#ifndef _NFP_APP_H
#define _NFP_APP_H 1

#include "nfp_net_compat.h"

#if COMPAT__HAS_DEVLINK
#include <net/devlink.h>
#endif

#if VER_VANILLA_GE(4, 8) || VER_RHEL_GE(7, 5)
#include <trace/events/devlink.h>
#endif

#include "nfpcore/nfp_cpp.h"
#include "nfp_net_repr.h"

struct bpf_prog;
struct net_device;
struct netdev_bpf;
struct netlink_ext_ack;
struct pci_dev;
struct sk_buff;
struct sk_buff;
struct nfp_app;
struct nfp_cpp;
struct nfp_pf;
struct nfp_repr;
struct nfp_net;

enum nfp_app_id {
	NFP_APP_CORE_NIC	= 0x1,
	NFP_APP_BPF_NIC		= 0x2,
	NFP_APP_FLOWER_NIC	= 0x3,
<<<<<<< HEAD
	NFP_APP_MBL		= 0x5,
=======
	NFP_APP_ACTIVE_BUFFER_MGMT_NIC = 0x4,
>>>>>>> b418a91e
};

extern const struct nfp_app_type app_nic;
extern const struct nfp_app_type app_bpf;
extern const struct nfp_app_type app_flower;
<<<<<<< HEAD
extern const struct nfp_app_type app_mbl;
=======
extern const struct nfp_app_type app_abm;
>>>>>>> b418a91e

/**
 * struct nfp_app_type - application definition
 * @id:		application ID
 * @name:	application name
 * @ctrl_cap_mask:  ctrl vNIC capability mask, allows disabling features like
 *		    IRQMOD which are on by default but counter-productive for
 *		    control messages which are often latency-sensitive
 * @ctrl_has_meta:  control messages have prepend of type:5/port:CTRL
 * @repr_link_from_eth:	repr link state read from eth port
 *
 * Callbacks
 * @init:	perform basic app checks and init
 * @clean:	clean app state
 * @extra_cap:	extra capabilities string
 * @vnic_alloc:	allocate vNICs (assign port types, etc.)
 * @vnic_free:	free up app's vNIC state
 * @vnic_init:	vNIC netdev was registered
 * @vnic_clean:	vNIC netdev about to be unregistered
 * @repr_init:	representor about to be registered
 * @repr_preclean:	representor about to unregistered, executed before app
 *			reference to the it is removed
 * @repr_clean:	representor about to be unregistered
 * @repr_open:	representor netdev open callback
 * @repr_stop:	representor netdev stop callback
 * @check_mtu:	MTU change request on a netdev (verify it is valid)
 * @repr_change_mtu:	MTU change request on repr (make and verify change)
 * @port_get_stats:		get extra ethtool statistics for a port
 * @port_get_stats_count:	get count of extra statistics for a port
 * @port_get_stats_strings:	get strings for extra statistics
 * @start:	start application logic
 * @stop:	stop application logic
 * @init_complete:	app initialization completed (notify only)
 * @clean_begin:	app cleaning to start now (notify only)
 * @ctrl_msg_rx:    control message handler
 * @needs_ctrl_vnic:	does app require ctrl vnic? (if non defined, presence of
 *			of @ctrl_msg_rx dictates this)
 * @setup_tc:	setup TC ndo
 * @bpf:	BPF ndo offload-related calls
 * @xdp_offload:    offload an XDP program
 * @eswitch_mode_get:    get SR-IOV eswitch mode
 * @eswitch_mode_set:    set SR-IOV eswitch mode (under pf->lock)
 * @sriov_enable: app-specific sriov initialisation
 * @sriov_disable: app-specific sriov clean-up
 * @repr_get:	get representor netdev
 * @parse_meta:	parse and store packet metadata. All metadata validation is
 *		expected to occur here.
 * @skb_set_meta:	set skb metadata parsed with @parse_meta
 * @prep_tx_meta:	prepend TX metadata to skb
 * @repr_vlan_rx_add_vid:	registering VLAN id
 * @repr_vlan_rx_kill_vid:	unregistering VLAN id
 * @repr_set_mac_address:	MAC address change has been requested
 * @set_repr_features:		called when vnic features are modified
 * @repr_xmit:	hook called during repr xmit call
 */
struct nfp_app_type {
	enum nfp_app_id id;
	const char *name;

	u32 ctrl_cap_mask;
	bool ctrl_has_meta;
	bool repr_link_from_eth;

	int (*init)(struct nfp_app *app);
	void (*clean)(struct nfp_app *app);

	const char *(*extra_cap)(struct nfp_app *app, struct nfp_net *nn);

	int (*vnic_alloc)(struct nfp_app *app, struct nfp_net *nn,
			  unsigned int id);
	void (*vnic_free)(struct nfp_app *app, struct nfp_net *nn);
	int (*vnic_init)(struct nfp_app *app, struct nfp_net *nn);
	void (*vnic_clean)(struct nfp_app *app, struct nfp_net *nn);

	int (*repr_init)(struct nfp_app *app, struct net_device *netdev);
	void (*repr_preclean)(struct nfp_app *app, struct net_device *netdev);
	void (*repr_clean)(struct nfp_app *app, struct net_device *netdev);

	int (*repr_open)(struct nfp_app *app, struct nfp_repr *repr);
	int (*repr_stop)(struct nfp_app *app, struct nfp_repr *repr);

	int (*check_mtu)(struct nfp_app *app, struct net_device *netdev,
			 int new_mtu);
	int (*repr_change_mtu)(struct nfp_app *app, struct net_device *netdev,
			       int new_mtu);

	u64 *(*port_get_stats)(struct nfp_app *app,
			       struct nfp_port *port, u64 *data);
	int (*port_get_stats_count)(struct nfp_app *app, struct nfp_port *port);
	u8 *(*port_get_stats_strings)(struct nfp_app *app,
				      struct nfp_port *port, u8 *data);

	int (*start)(struct nfp_app *app);
	void (*stop)(struct nfp_app *app);
	void (*init_complete)(struct nfp_app *app);
	void (*clean_begin)(struct nfp_app *app);

	void (*ctrl_msg_rx)(struct nfp_app *app, struct sk_buff *skb);
	bool (*needs_ctrl_vnic)(struct nfp_app *app);

	int (*setup_tc)(struct nfp_app *app, struct net_device *netdev,
			enum tc_setup_type type, void *type_data);
	int (*bpf)(struct nfp_app *app, struct nfp_net *nn,
		   struct netdev_bpf *xdp);
	int (*xdp_offload)(struct nfp_app *app, struct nfp_net *nn,
			   struct bpf_prog *prog,
			   struct netlink_ext_ack *extack);

	int (*sriov_enable)(struct nfp_app *app, int num_vfs);
	void (*sriov_disable)(struct nfp_app *app);

	enum devlink_eswitch_mode (*eswitch_mode_get)(struct nfp_app *app);
	int (*eswitch_mode_set)(struct nfp_app *app, u16 mode);
	struct net_device *(*repr_get)(struct nfp_app *app, u32 id);

	int (*parse_meta)(struct nfp_app *app, struct net_device *netdev,
			  struct nfp_meta_parsed *meta, char *data,
			  int meta_len);
	void (*skb_set_meta)(struct nfp_app *app, struct sk_buff *skb,
			     struct nfp_meta_parsed *meta);
	int (*prep_tx_meta)(struct nfp_app *app, struct sk_buff *skb);

	int (*repr_vlan_rx_add_vid)(struct nfp_app *app,
				    struct net_device *netdev, __be16 proto,
				    u16 vid);
	int (*repr_vlan_rx_kill_vid)(struct nfp_app *app,
				     struct net_device *netdev, __be16 proto,
				     u16 vid);

	int (*repr_set_mac_address)(struct nfp_app *app,
				    struct net_device *netdev, void *addr);

	int (*set_repr_features)(struct nfp_app *app, struct net_device *netdev,
				 netdev_features_t features);

	int (*repr_xmit)(struct nfp_app *app, struct sk_buff *skb,
			 struct nfp_repr *repr);
};

/**
 * struct nfp_app - NFP application container
 * @pdev:	backpointer to PCI device
 * @pf:		backpointer to NFP PF structure
 * @cpp:	pointer to the CPP handle
 * @ctrl:	pointer to ctrl vNIC struct
 * @reprs:	array of pointers to representors
 * @type:	pointer to const application ops and info
 * @priv:	app-specific priv data
 */
struct nfp_app {
	struct pci_dev *pdev;
	struct nfp_pf *pf;
	struct nfp_cpp *cpp;

	struct nfp_net *ctrl;
	struct nfp_reprs __rcu *reprs[NFP_REPR_TYPE_MAX + 1];

	const struct nfp_app_type *type;
	void *priv;
};

bool __nfp_ctrl_tx(struct nfp_net *nn, struct sk_buff *skb);
bool nfp_ctrl_tx(struct nfp_net *nn, struct sk_buff *skb);
void nfp_ctrl_debug_rx(struct nfp_pf *pf, struct sk_buff *skb);
void nfp_ctrl_debug_deliver_tx(struct nfp_pf *pf, struct sk_buff *skb);

static inline int nfp_app_init(struct nfp_app *app)
{
	if (!app->type->init)
		return 0;
	return app->type->init(app);
}

static inline void nfp_app_clean(struct nfp_app *app)
{
	if (app->type->clean)
		app->type->clean(app);
}

static inline void nfp_app_init_complete(struct nfp_app *app)
{
	if (app->type->init_complete)
		app->type->init_complete(app);
}

static inline void nfp_app_clean_begin(struct nfp_app *app)
{
	if (app->type->clean_begin)
		app->type->clean_begin(app);
}

static inline int nfp_app_vnic_alloc(struct nfp_app *app, struct nfp_net *nn,
				     unsigned int id)
{
	return app->type->vnic_alloc(app, nn, id);
}

static inline void nfp_app_vnic_free(struct nfp_app *app, struct nfp_net *nn)
{
	if (app->type->vnic_free)
		app->type->vnic_free(app, nn);
}

static inline int nfp_app_vnic_init(struct nfp_app *app, struct nfp_net *nn)
{
	if (!app->type->vnic_init)
		return 0;
	return app->type->vnic_init(app, nn);
}

static inline void nfp_app_vnic_clean(struct nfp_app *app, struct nfp_net *nn)
{
	if (app->type->vnic_clean)
		app->type->vnic_clean(app, nn);
}

static inline int nfp_app_repr_open(struct nfp_app *app, struct nfp_repr *repr)
{
	if (!app->type->repr_open)
		return -EINVAL;
	return app->type->repr_open(app, repr);
}

static inline int nfp_app_repr_stop(struct nfp_app *app, struct nfp_repr *repr)
{
	if (!app->type->repr_stop)
		return -EINVAL;
	return app->type->repr_stop(app, repr);
}

static inline int
nfp_app_repr_init(struct nfp_app *app, struct net_device *netdev)
{
	if (!app->type->repr_init)
		return 0;
	return app->type->repr_init(app, netdev);
}

static inline void
nfp_app_repr_preclean(struct nfp_app *app, struct net_device *netdev)
{
	if (app->type->repr_preclean)
		app->type->repr_preclean(app, netdev);
}

static inline void
nfp_app_repr_clean(struct nfp_app *app, struct net_device *netdev)
{
	if (app->type->repr_clean)
		app->type->repr_clean(app, netdev);
}

static inline int
nfp_app_check_mtu(struct nfp_app *app, struct net_device *netdev, int new_mtu)
{
	if (!app || !app->type->check_mtu)
		return 0;
	return app->type->check_mtu(app, netdev, new_mtu);
}

static inline int
nfp_app_repr_change_mtu(struct nfp_app *app, struct net_device *netdev,
			int new_mtu)
{
	if (!app || !app->type->repr_change_mtu)
		return 0;
	return app->type->repr_change_mtu(app, netdev, new_mtu);
}

static inline int nfp_app_start(struct nfp_app *app, struct nfp_net *ctrl)
{
	app->ctrl = ctrl;
	if (!app->type->start)
		return 0;
	return app->type->start(app);
}

static inline void nfp_app_stop(struct nfp_app *app)
{
	if (!app->type->stop)
		return;
	app->type->stop(app);
}

static inline const char *nfp_app_name(struct nfp_app *app)
{
	if (!app)
		return "";
	return app->type->name;
}

static inline bool nfp_app_needs_ctrl_vnic(struct nfp_app *app)
{
	if (app->type->needs_ctrl_vnic)
		return app->type->needs_ctrl_vnic(app);

	return !!app->type->ctrl_msg_rx;
}

static inline bool nfp_app_ctrl_has_meta(struct nfp_app *app)
{
	return app->type->ctrl_has_meta;
}

static inline bool nfp_app_repr_link_from_eth(struct nfp_app *app)
{
	return app->type->repr_link_from_eth;
}

static inline const char *nfp_app_extra_cap(struct nfp_app *app,
					    struct nfp_net *nn)
{
	if (!app || !app->type->extra_cap)
		return "";
	return app->type->extra_cap(app, nn);
}

static inline bool nfp_app_has_tc(struct nfp_app *app)
{
	return app && app->type->setup_tc;
}

static inline int nfp_app_setup_tc(struct nfp_app *app,
				   struct net_device *netdev,
				   enum tc_setup_type type, void *type_data)
{
	if (!app || !app->type->setup_tc)
		return -EOPNOTSUPP;
	return app->type->setup_tc(app, netdev, type, type_data);
}

static inline int nfp_app_bpf(struct nfp_app *app, struct nfp_net *nn,
			      struct netdev_bpf *bpf)
{
	if (!app || !app->type->bpf)
		return -EINVAL;
	return app->type->bpf(app, nn, bpf);
}

static inline int nfp_app_xdp_offload(struct nfp_app *app, struct nfp_net *nn,
				      struct bpf_prog *prog,
				      struct netlink_ext_ack *extack)
{
	if (!app || !app->type->xdp_offload)
		return -EOPNOTSUPP;
	return app->type->xdp_offload(app, nn, prog, extack);
}

static inline bool __nfp_app_ctrl_tx(struct nfp_app *app, struct sk_buff *skb)
{
	trace_devlink_hwmsg(priv_to_devlink(app->pf), false, 0,
			    skb->data, skb->len);

	return __nfp_ctrl_tx(app->ctrl, skb);
}

static inline bool nfp_app_ctrl_tx(struct nfp_app *app, struct sk_buff *skb)
{
	nfp_ctrl_debug_deliver_tx(app->pf, skb);
	trace_devlink_hwmsg(priv_to_devlink(app->pf), false, 0,
			    skb->data, skb->len);

	return nfp_ctrl_tx(app->ctrl, skb);
}

static inline void nfp_app_ctrl_rx(struct nfp_app *app, struct sk_buff *skb)
{
	nfp_ctrl_debug_rx(app->pf, skb);
	trace_devlink_hwmsg(priv_to_devlink(app->pf), true, 0,
			    skb->data, skb->len);

	app->type->ctrl_msg_rx(app, skb);
}

static inline int nfp_app_eswitch_mode_get(struct nfp_app *app, u16 *mode)
{
	if (!app->type->eswitch_mode_get)
		return -EOPNOTSUPP;

	*mode = app->type->eswitch_mode_get(app);

	return 0;
}

static inline int nfp_app_eswitch_mode_set(struct nfp_app *app, u16 mode)
{
	if (!app->type->eswitch_mode_set)
		return -EOPNOTSUPP;
	return app->type->eswitch_mode_set(app, mode);
}

static inline int nfp_app_sriov_enable(struct nfp_app *app, int num_vfs)
{
	if (!app || !app->type->sriov_enable)
		return -EOPNOTSUPP;
	return app->type->sriov_enable(app, num_vfs);
}

static inline void nfp_app_sriov_disable(struct nfp_app *app)
{
	if (app && app->type->sriov_disable)
		app->type->sriov_disable(app);
}

static inline struct net_device *nfp_app_repr_get(struct nfp_app *app, u32 id)
{
	if (unlikely(!app || !app->type->repr_get))
		return NULL;

	return app->type->repr_get(app, id);
}

static inline int
nfp_app_parse_meta(struct nfp_app *app, struct net_device *netdev,
		   struct nfp_meta_parsed *meta, char *data, int meta_len)
{
	if (!app || !app->type->parse_meta)
		return -EOPNOTSUPP;
	return app->type->parse_meta(app, netdev, meta, data, meta_len);
}

static inline void
nfp_app_skb_set_meta(struct nfp_app *app, struct sk_buff *skb,
		     struct nfp_meta_parsed *meta)
{
	if (!app || !app->type->skb_set_meta)
		return;
	app->type->skb_set_meta(app, skb, meta);
}

static inline int
nfp_net_prep_app_meta(struct nfp_app *app, struct sk_buff *skb)
{
	if (!app || !app->type->prep_tx_meta)
		return 0;
	return app->type->prep_tx_meta(app, skb);
}

static inline int
nfp_app_repr_xmit(struct nfp_app *app, struct sk_buff *skb,
		  struct nfp_repr *repr)
{
	if (unlikely(!app->type->repr_xmit))
		return 0;
	return app->type->repr_xmit(repr->app, skb, repr);
}

static inline int
nfp_app_repr_vlan_rx_add_vid(struct nfp_app *app, struct net_device *netdev,
			     __be16 proto, u16 vid)
{
	if (!app->type->repr_vlan_rx_add_vid)
		return 0;
	return app->type->repr_vlan_rx_add_vid(app, netdev, proto, vid);
}

static inline int
nfp_app_repr_vlan_rx_kill_vid(struct nfp_app *app, struct net_device *netdev,
			      __be16 proto, u16 vid)
{
	if (!app->type->repr_vlan_rx_kill_vid)
		return 0;
	return app->type->repr_vlan_rx_kill_vid(app, netdev, proto, vid);
}

static inline int
nfp_app_repr_set_mac_address(struct nfp_app *app, struct net_device *netdev,
			     void *addr)
{
	if (!app || !app->type->repr_set_mac_address)
		return 0;
	return app->type->repr_set_mac_address(app, netdev, addr);
}

static inline int
nfp_app_set_repr_features(struct nfp_app *app, struct net_device *netdev,
			  netdev_features_t features)
{
	if (!app || !app->type->set_repr_features)
		return 0;
	return app->type->set_repr_features(app, netdev, features);
}

struct nfp_app *nfp_app_from_netdev(struct net_device *netdev);

u64 *nfp_app_port_get_stats(struct nfp_port *port, u64 *data);
int nfp_app_port_get_stats_count(struct nfp_port *port);
u8 *nfp_app_port_get_stats_strings(struct nfp_port *port, u8 *data);

struct nfp_reprs *
nfp_reprs_get_locked(struct nfp_app *app, enum nfp_repr_type type);
struct nfp_reprs *
nfp_app_reprs_set(struct nfp_app *app, enum nfp_repr_type type,
		  struct nfp_reprs *reprs);

const char *nfp_app_mip_name(struct nfp_app *app);
struct sk_buff *
nfp_app_ctrl_msg_alloc(struct nfp_app *app, unsigned int size, gfp_t priority);

struct nfp_app *nfp_app_alloc(struct nfp_pf *pf, enum nfp_app_id id);
void nfp_app_free(struct nfp_app *app);

/* Callbacks shared between apps */

int nfp_app_nic_vnic_alloc(struct nfp_app *app, struct nfp_net *nn,
			   unsigned int id);
int nfp_app_nic_vnic_init_phy_port(struct nfp_pf *pf, struct nfp_app *app,
				   struct nfp_net *nn, unsigned int id);

#endif<|MERGE_RESOLUTION|>--- conflicted
+++ resolved
@@ -64,21 +64,15 @@
 	NFP_APP_CORE_NIC	= 0x1,
 	NFP_APP_BPF_NIC		= 0x2,
 	NFP_APP_FLOWER_NIC	= 0x3,
-<<<<<<< HEAD
+	NFP_APP_ACTIVE_BUFFER_MGMT_NIC = 0x4,
 	NFP_APP_MBL		= 0x5,
-=======
-	NFP_APP_ACTIVE_BUFFER_MGMT_NIC = 0x4,
->>>>>>> b418a91e
 };
 
 extern const struct nfp_app_type app_nic;
 extern const struct nfp_app_type app_bpf;
 extern const struct nfp_app_type app_flower;
-<<<<<<< HEAD
+extern const struct nfp_app_type app_abm;
 extern const struct nfp_app_type app_mbl;
-=======
-extern const struct nfp_app_type app_abm;
->>>>>>> b418a91e
 
 /**
  * struct nfp_app_type - application definition

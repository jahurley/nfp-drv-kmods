/*
 * Copyright (C) 2017 Netronome Systems, Inc.
 *
 * This software is dual licensed under the GNU General License Version 2,
 * June 1991 as shown in the file COPYING in the top-level directory of this
 * source tree or the BSD 2-Clause License provided below.  You have the
 * option to license this software under the complete terms of either license.
 *
 * The BSD 2-Clause License:
 *
 *     Redistribution and use in source and binary forms, with or
 *     without modification, are permitted provided that the following
 *     conditions are met:
 *
 *      1. Redistributions of source code must retain the above
 *         copyright notice, this list of conditions and the following
 *         disclaimer.
 *
 *      2. Redistributions in binary form must reproduce the above
 *         copyright notice, this list of conditions and the following
 *         disclaimer in the documentation and/or other materials
 *         provided with the distribution.
 *
 * THE SOFTWARE IS PROVIDED "AS IS", WITHOUT WARRANTY OF ANY KIND,
 * EXPRESS OR IMPLIED, INCLUDING BUT NOT LIMITED TO THE WARRANTIES OF
 * MERCHANTABILITY, FITNESS FOR A PARTICULAR PURPOSE AND
 * NONINFRINGEMENT. IN NO EVENT SHALL THE AUTHORS OR COPYRIGHT HOLDERS
 * BE LIABLE FOR ANY CLAIM, DAMAGES OR OTHER LIABILITY, WHETHER IN AN
 * ACTION OF CONTRACT, TORT OR OTHERWISE, ARISING FROM, OUT OF OR IN
 * CONNECTION WITH THE SOFTWARE OR THE USE OR OTHER DEALINGS IN THE
 * SOFTWARE.
 */

#ifndef NFP_NET_REPR_H
#define NFP_NET_REPR_H

#include "nfp_net_compat.h"

struct metadata_dst;
struct nfp_app;
struct nfp_net;
struct nfp_port;
struct nfp_net_ipsec_data;

#ifdef COMPAT__HAVE_METADATA_IP_TUNNEL
#include <net/dst_metadata.h>
#endif

/**
 * struct nfp_reprs - container for representor netdevs
 * @num_reprs:	Number of elements in reprs array
 * @reprs:	Array of representor netdevs
 */
struct nfp_reprs {
	unsigned int num_reprs;
	struct net_device __rcu *reprs[0];
};

/**
 * struct nfp_repr_pcpu_stats
 * @rx_packets:	Received packets
 * @rx_bytes:	Received bytes
 * @tx_packets:	Transmitted packets
 * @tx_bytes:	Transmitted dropped
 * @tx_drops:	Packets dropped on transmit
 * @syncp:	Reference count
 */
struct nfp_repr_pcpu_stats {
	u64 rx_packets;
	u64 rx_bytes;
	u64 tx_packets;
	u64 tx_bytes;
	u64 tx_drops;
	struct u64_stats_sync syncp;
};

/**
 * struct nfp_repr - priv data for representor netdevs
 * @netdev:	Back pointer to netdev
 * @dst:	Destination for packet TX
 * @port:	Port of representor
 * @app:	APP handle
 * @stats:	Statistic of packets hitting CPU
<<<<<<< HEAD
 * @ipsec_data:	store per repr IPsec handle
=======
>>>>>>> b418a91e
 * @app_priv:	Pointer for APP data
 */
struct nfp_repr {
	struct net_device *netdev;
	struct metadata_dst *dst;
	struct nfp_port *port;
	struct nfp_app *app;
	struct nfp_repr_pcpu_stats __percpu *stats;
<<<<<<< HEAD
	struct nfp_net_ipsec_data *ipsec_data;
=======
>>>>>>> b418a91e
	void *app_priv;
};

/**
 * enum nfp_repr_type - type of representor
 * @NFP_REPR_TYPE_PHYS_PORT:	external NIC port
 * @NFP_REPR_TYPE_PF:		physical function
 * @NFP_REPR_TYPE_VF:		virtual function
 * @__NFP_REPR_TYPE_MAX:	number of representor types
 */
enum nfp_repr_type {
	NFP_REPR_TYPE_PHYS_PORT,
	NFP_REPR_TYPE_PF,
	NFP_REPR_TYPE_VF,

	__NFP_REPR_TYPE_MAX,
};
#define NFP_REPR_TYPE_MAX (__NFP_REPR_TYPE_MAX - 1)

/**
 * Some of the netdev features of a reprsentors are directly linked to the
 * features on the lower vNICs.
 */
#define NFP_REPR_LINKED_NETIF_F					\
	(NETIF_F_RXCSUM | NETIF_F_IP_CSUM | NETIF_F_IPV6_CSUM |	\
	 NETIF_F_HW_VLAN_CTAG_RX | NETIF_F_HW_VLAN_CTAG_TX |	\
	 NETIF_F_HW_VLAN_CTAG_FILTER | NETIF_F_HW_ESP)

extern const struct net_device_ops nfp_repr_netdev_ops;

#ifdef COMPAT__HAVE_METADATA_IP_TUNNEL
static inline bool nfp_netdev_is_nfp_repr(struct net_device *netdev)
{
	return netdev->netdev_ops == &nfp_repr_netdev_ops;
}

static inline int nfp_repr_get_port_id(struct net_device *netdev)
{
	struct nfp_repr *priv = netdev_priv(netdev);

	ASSERT_RTNL();
	return priv->dst->u.port_info.port_id;
}

static inline void
nfp_repr_set_port_id(struct net_device *netdev, u32 cmsg_port_id)
{
	struct nfp_repr *priv = netdev_priv(netdev);

	ASSERT_RTNL();
	netif_tx_lock(netdev);
	priv->dst->u.port_info.port_id = cmsg_port_id;
	netif_tx_unlock(netdev);
}

static inline struct net_device *
nfp_repr_get_lower_dev(struct net_device *netdev)
{
	struct nfp_repr *priv = netdev_priv(netdev);

	ASSERT_RTNL();
	return priv->dst->u.port_info.lower_dev;
}

static inline void
nfp_repr_set_lower_dev(struct net_device *netdev, struct net_device *pf_netdev)
{
	struct nfp_repr *priv = netdev_priv(netdev);

	ASSERT_RTNL();
	netif_tx_lock(netdev);
	priv->dst->u.port_info.lower_dev = pf_netdev;
	netif_tx_unlock(netdev);
}

struct net_device *
nfp_repr_get_locked(struct nfp_app *app, struct nfp_reprs *set,
		    unsigned int id);

void nfp_repr_inc_rx_stats(struct net_device *netdev, unsigned int len);
int nfp_repr_init(struct nfp_app *app, struct net_device *netdev,
		  u32 cmsg_port_id, struct nfp_port *port,
		  struct net_device *pf_netdev);
void nfp_repr_free(struct net_device *netdev);
struct net_device *
nfp_repr_alloc_mqs(struct nfp_app *app, unsigned int txqs, unsigned int rxqs);
void nfp_repr_clean_and_free(struct nfp_repr *repr);
void nfp_reprs_clean_and_free(struct nfp_app *app, struct nfp_reprs *reprs);
void nfp_reprs_clean_and_free_by_type(struct nfp_app *app,
				      enum nfp_repr_type type);
struct nfp_reprs *nfp_reprs_alloc(unsigned int num_reprs);
int nfp_reprs_resync_phys_ports(struct nfp_app *app);

static inline struct net_device *nfp_repr_alloc(struct nfp_app *app)
{
	return nfp_repr_alloc_mqs(app, 1, 1);
}
#else
static inline bool nfp_netdev_is_nfp_repr(struct net_device *netdev)
{
	return false;
}

static inline void
nfp_repr_inc_rx_stats(struct net_device *netdev, unsigned int len) {}
static inline int nfp_reprs_resync_phys_ports(struct nfp_app *app)
{
	return 0;
}
#endif

#endif /* NFP_NET_REPR_H */<|MERGE_RESOLUTION|>--- conflicted
+++ resolved
@@ -81,10 +81,7 @@
  * @port:	Port of representor
  * @app:	APP handle
  * @stats:	Statistic of packets hitting CPU
-<<<<<<< HEAD
  * @ipsec_data:	store per repr IPsec handle
-=======
->>>>>>> b418a91e
  * @app_priv:	Pointer for APP data
  */
 struct nfp_repr {
@@ -93,10 +90,7 @@
 	struct nfp_port *port;
 	struct nfp_app *app;
 	struct nfp_repr_pcpu_stats __percpu *stats;
-<<<<<<< HEAD
 	struct nfp_net_ipsec_data *ipsec_data;
-=======
->>>>>>> b418a91e
 	void *app_priv;
 };
 

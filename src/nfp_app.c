--- conflicted
+++ resolved
@@ -58,13 +58,11 @@
 #ifdef CONFIG_NFP_APP_FLOWER
 	[NFP_APP_FLOWER_NIC]	= &app_flower,
 #endif
-<<<<<<< HEAD
+#ifdef CONFIG_NFP_APP_ABM_NIC
+	[NFP_APP_ACTIVE_BUFFER_MGMT_NIC] = &app_abm,
+#endif
 #ifdef CONFIG_NFP_APP_MBL
 	[NFP_APP_MBL]		= &app_mbl,
-=======
-#ifdef CONFIG_NFP_APP_ABM_NIC
-	[NFP_APP_ACTIVE_BUFFER_MGMT_NIC] = &app_abm,
->>>>>>> b418a91e
 #endif
 #else
 	NULL,
